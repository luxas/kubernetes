# Copyright 2014 Google Inc. All rights reserved.
#
# Licensed under the Apache License, Version 2.0 (the "License");
# you may not use this file except in compliance with the License.
# You may obtain a copy of the License at
#
#     http://www.apache.org/licenses/LICENSE-2.0
#
# Unless required by applicable law or agreed to in writing, software
# distributed under the License is distributed on an "AS IS" BASIS,
# WITHOUT WARRANTIES OR CONDITIONS OF ANY KIND, either express or implied.
# See the License for the specific language governing permissions and
# limitations under the License.

# This file creates a standard build environment for building cross
# platform go binary for the architecture kubernetes cares about.

<<<<<<< HEAD
FROM  golang:1.4.3
MAINTAINER  Joe Beda <jbeda@google.com>
=======
FROM  golang:1.5.3
# Original MAINTAINER  Joe Beda <jbeda@google.com>
MAINTAINER Brendan Burns <bburns@google.com>
>>>>>>> 717551b1

ENV KUBE_CROSSPLATFORMS \
  linux/386 linux/arm \
  darwin/amd64 darwin/386 \
  windows/amd64 windows/386

# Pre-compile the standard go library when cross-compiling. This is much easier now when we have go1.5
RUN for platform in ${KUBE_CROSSPLATFORMS}; do GOOS=${platform%/*} GOARCH=${platform##*/} go install std; done

# Install g++, then download and install protoc for generating protobuf output
RUN apt-get install -y g++ && apt-get clean && rm -rf /var/lib/apt/lists/* &&\
    mkdir -p /usr/local/src/protobuf && cd /usr/local/src/protobuf &&\
    wget -q https://github.com/google/protobuf/releases/download/v3.0.0-beta-2/protobuf-cpp-3.0.0-beta-2.tar.gz &&\
    tar xzvf protobuf-cpp-3.0.0-beta-2.tar.gz &&\
    cd protobuf-3.0.0-beta-2 &&\
    ./configure &&\
    make install &&\
    ldconfig &&\
    cd .. &&\
    rm -rf protobuf-3.0.0-beta-2 &&\
    protoc --version
<|MERGE_RESOLUTION|>--- conflicted
+++ resolved
@@ -15,14 +15,9 @@
 # This file creates a standard build environment for building cross
 # platform go binary for the architecture kubernetes cares about.
 
-<<<<<<< HEAD
-FROM  golang:1.4.3
-MAINTAINER  Joe Beda <jbeda@google.com>
-=======
 FROM  golang:1.5.3
 # Original MAINTAINER  Joe Beda <jbeda@google.com>
 MAINTAINER Brendan Burns <bburns@google.com>
->>>>>>> 717551b1
 
 ENV KUBE_CROSSPLATFORMS \
   linux/386 linux/arm \
